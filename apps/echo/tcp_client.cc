--- conflicted
+++ resolved
@@ -34,12 +34,8 @@
         return -1;
     }
     // todo: this should be done from within the libos.
-<<<<<<< HEAD
     saddr.sin_port = htons(port);
-    std::cout << "Connecting to: " << ip << "\n";
-=======
-    saddr.sin_port = PORT;
->>>>>>> e15f10bd
+    std::cout << "Connecting to: " << ip << ":" << port << "\n";
     DMTR_OK(dmtr_connect(qd, reinterpret_cast<struct sockaddr *>(&saddr), sizeof(saddr)));
 
     dmtr_sgarray_t sga = {};
@@ -55,37 +51,22 @@
         high_resolution_clock::time_point start = high_resolution_clock::now();
         DMTR_OK(dmtr_push(&qt, qd, &sga));
         DMTR_OK(dmtr_wait(NULL, qt));
-<<<<<<< HEAD
+
         //DMTR_OK(dmtr_drop(qt));
         //fprintf(stderr, "send complete.\n");
      
-        dmtr_sgarray_t recvd;
+        dmtr_qresult_t qr;
         DMTR_OK(dmtr_pop(&qt, qd));
-        DMTR_OK(dmtr_wait(&recvd, qt));
+        DMTR_OK(dmtr_wait(&qr, qt));
         high_resolution_clock::time_point end = high_resolution_clock::now();
         //DMTR_OK(dmtr_drop(qt));
+	dmtr_sgarray_t recvd = qr.qr_value.sga;
         DMTR_TRUE(EPERM, recvd.sga_numsegs == 1);
         DMTR_TRUE(EPERM, reinterpret_cast<uint8_t *>(recvd.sga_segs[0].sgaseg_buf)[0] == 'a');
 
         //fprintf(stderr, "[%lu] client: rcvd\t%s\tbuf size:\t%d\n", i, reinterpret_cast<char *>(recvd.sga_segs[0].sgaseg_buf), recvd.sga_segs[0].sgaseg_len);
         free(recvd.sga_buf);
         perf_stats += duration_cast<boost::chrono::microseconds>(end-start).count();
-=======
-        DMTR_OK(dmtr_drop(qt));
-        fprintf(stderr, "send complete.\n");
-
-        dmtr_qresult_t qr = {};
-        DMTR_OK(dmtr_pop(&qt, qd));
-        DMTR_OK(dmtr_wait(&qr, qt));
-        DMTR_OK(dmtr_drop(qt));
-        DMTR_TRUE(EPERM, DMTR_OPC_POP == qr.qr_opcode);
-        DMTR_TRUE(EPERM, DMTR_TID_SGA == qr.qr_tid);
-        DMTR_TRUE(EPERM, qr.qr_value.sga.sga_numsegs == 1);
-        DMTR_TRUE(EPERM, reinterpret_cast<uint8_t *>(qr.qr_value.sga.sga_segs[0].sgaseg_buf)[0] == FILL_CHAR);
-
-        fprintf(stderr, "[%lu] client: rcvd\t%s\tbuf size:\t%d\n", i, reinterpret_cast<char *>(qr.qr_value.sga.sga_segs[0].sgaseg_buf), qr.qr_value.sga.sga_segs[0].sgaseg_len);
-        free(qr.qr_value.sga.sga_buf);
->>>>>>> e15f10bd
     }
 
     std::cout << "Avg latency (us): " << (float)perf_stats / (iterations) << "\n";
