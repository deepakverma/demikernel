// -*- mode: c++; c-file-style: "k&r"; c-basic-offset: 4 -*-
/***********************************************************************
 *
 * common/library.h
 *   Zeus general-purpose queue library implementation
 *
 * Copyright 2018 Irene Zhang  <irene.zhang@microsoft.com>
 *
 * Permission is hereby granted, free of charge, to any person
 * obtaining a copy of this software and associated documentation
 * files (the "Software"), to deal in the Software without
 * restriction, including without limitation the rights to use, copy,
 * modify, merge, publish, distribute, sublicense, and/or sell copies
 * of the Software, and to permit persons to whom the Software is
 * furnished to do so, subject to the following conditions:
 *
 * The above copyright notice and this permission notice shall be
 * included in all copies or substantial portions of the Software.
 *
 * THE SOFTWARE IS PROVIDED "AS IS", WITHOUT WARRANTY OF ANY KIND,
 * EXPRESS OR IMPLIED, INCLUDING BUT NOT LIMITED TO THE WARRANTIES OF
 * MERCHANTABILITY, FITNESS FOR A PARTICULAR PURPOSE AND
 * NONINFRINGEMENT. IN NO EVENT SHALL THE AUTHORS OR COPYRIGHT HOLDERS
 * BE LIABLE FOR ANY CLAIM, DAMAGES OR OTHER LIABILITY, WHETHER IN AN
 * ACTION OF CONTRACT, TORT OR OTHERWISE, ARISING FROM, OUT OF OR IN
 * CONNECTION WITH THE SOFTWARE OR THE USE OR OTHER DEALINGS IN THE
 * SOFTWARE.
 *
 **********************************************************************/
 
#ifndef _COMMON_LIBRARY_H_
#define _COMMON_LIBRARY_H_

#include "include/io-queue.h"
<<<<<<< HEAD
#include "include/measure.h"
#include "queue.h"
=======
#include "common/basic-queue.h"
>>>>>>> 4a82c7e0
#include <list>
#include <unordered_map>
#include <thread>
#include <assert.h>
#include <unistd.h>
#include <cstdlib>

#define BUFFER_SIZE 1024
#define MAGIC 0x10102010
#define PUSH_MASK 0x1
#define TOKEN_MASK 0x0000FFFF
#define QUEUE_MASK 0xFFFF0000
#define TOKEN(t) t & TOKEN_MASK
#define QUEUE(t) t >> 32
#define IS_PUSH(t) t & PUSH_MASK
// qtoken format
// | 32 bits = queue id | 31 bits = token | 1 bit = push or pop |

namespace Zeus {

thread_local static int64_t queue_counter = 10;
thread_local static int64_t token_counter = 10;
    
template <class NetworkQueueType, class FileQueueType>
class QueueLibrary
{
    std::unordered_map<int, Queue *> queues;
    
public:
    QueueLibrary() {
        queue_counter = rand();
        token_counter = rand();
    };

    // ================================================
    // Queue Management functions
    // ================================================

    int HasQueue(int qd) {
        int ret = (queues.find(qd) != queues.end());
        return ret;
    };

    Queue& GetQueue(int qd) {
        assert(HasQueue(qd));
        return *queues.at(qd);
    };
    
    qtoken GetNewToken(int qd, bool isPush) {
        if (token_counter == 0) token_counter++;
        qtoken t = (token_counter << 1 & TOKEN_MASK) | ((qtoken)qd << 32);
        if (isPush) t |= PUSH_MASK;
        //printf("GetNewToken qd:%lx\n", t);
        token_counter++;
        return t;
    };

    Queue& NewQueue(QueueType type) {
        int qd = queue_counter++ & ~QUEUE_MASK;
        Queue *queue;
        switch (type) {
        case BASIC_Q:
            queue = new BasicQueue(type, qd);
            break;
        case NETWORK_Q:
            queue = new NetworkQueueType(type, qd);
            break;
        case FILE_Q:
            queue = new FileQueueType(type, qd);
            break;
        default:
            assert(0);
        }
        queues[qd] = queue;
        return *queue;
    };

    void InsertQueue(Queue *q) {
        int qd = q->GetQD();
        assert(qd == (qd & ~QUEUE_MASK));
        //printf("library.h/InsertQueue() qd: %d\n", qd);
        assert(queues.find(qd) == queues.end());
        queues[qd] = q;
    };


    void RemoveQueue(int qd) {
        auto it = queues.find(qd);
        assert(it != queues.end());
        delete it->second;
        queues.erase(it);
    };

    // ================================================
    // Generic interfaces to libOS syscalls
    // ================================================

    int queue() {
<<<<<<< HEAD
        return NewQueue(BASIC).GetQD();
    }

=======
        return NewQueue(BASIC_Q).GetQD();
    };
    
>>>>>>> 4a82c7e0
    int socket(int domain, int type, int protocol) {
        Queue &q = NewQueue(NETWORK_Q);
        int ret = q.socket(domain, type, protocol);
        if (ret < 0) {
            RemoveQueue(q.GetQD());
            return ret;
        }
        return q.GetQD();
    };

    int getsockname(int qd, struct sockaddr *saddr, socklen_t *size) {
        Queue &q = GetQueue(qd);
        return q.getsockname(saddr, size);
    };

    int bind(int qd, struct sockaddr *saddr, socklen_t size) {
        Queue &q = GetQueue(qd);
        return q.bind(saddr, size);
    };

    int accept(int qd, struct sockaddr *saddr, socklen_t *size) {
        Queue &q = GetQueue(qd);
        int newqd = q.accept(saddr, size);
        if (newqd > 0){
            //printf("will InsertQueue for newqd:%d\n", newqd);
<<<<<<< HEAD
            InsertQueue(new QueueType(NETWORK_Q, newqd));
=======
            InsertQueue(new NetworkQueueType(NETWORK_Q, newqd));
>>>>>>> 4a82c7e0
            return newqd;
        } else if (newqd < 0) {
            return newqd;
        } else {
            return NewQueue(NETWORK_Q).GetQD();
        }
    };

    int listen(int qd, int backlog) {
        Queue &q = GetQueue(qd);
        return q.listen(backlog);
    };

    int connect(int qd, struct sockaddr *saddr, socklen_t size) {
        Queue &q = GetQueue(qd);
        int newqd = q.connect(saddr, size);
        if (newqd > 0)
            InsertQueue(new NetworkQueueType(NETWORK_Q, newqd));
        return newqd;
    };

    int open(const char *pathname, int flags) {
        Queue &q = NewQueue(FILE_Q);
        int ret = q.open(pathname, flags);
        if (ret < 0) {
            RemoveQueue(q.GetQD());
            return ret;
        } else {
            return q.GetQD();
        }
    };

    int open(const char *pathname, int flags, mode_t mode) {
        Queue &q = NewQueue(FILE_Q);
        int ret = q.open(pathname, flags, mode);
        if (ret < 0) {
            RemoveQueue(q.GetQD());
            return ret;
        } else {
            return q.GetQD();
        }
    };

    int creat(const char *pathname, mode_t mode) {
        Queue &q = NewQueue(FILE_Q);
        int ret = q.creat(pathname, mode);
        if (ret < 0) {
            RemoveQueue(q.GetQD());
            return ret;
        } else {
            return q.GetQD();
        }
    };
    
    int close(int qd) {
        if (!HasQueue(qd))
            return -1;
        
        Queue &queue = GetQueue(qd);
        int res = queue.close();
        RemoveQueue(qd);    
        return res;
    };

    int qd2fd(int qd) {
        if (!HasQueue(qd))
            return -1;
        Queue &q = GetQueue(qd);
        return q.getfd();
    };
    
    qtoken push(int qd, struct Zeus::sgarray &sga) {
        ti.libos_push_start = rdtsc();
        if (!HasQueue(qd))
            return -1;

        Queue &queue = GetQueue(qd);
        qtoken t = GetNewToken(qd, true);
        ssize_t res;
<<<<<<< HEAD
        if (queue.GetType() == BASIC)
            res = ((Queue &)queue).push(t, sga);
        else
            res = queue.push(t, sga);
=======
        res = queue.push(t, sga);
>>>>>>> 4a82c7e0
        // if push returns 0, then the sga is enqueued, but not pushed
        if (res == 0) {
            return t;
        } else {
            // if push returns something else, then sga has been
            // successfully pushed
            ti.libos_push_end = rdtsc();
            return 0;
        }
    };

    qtoken pop(int qd, struct Zeus::sgarray &sga) {
        if (!HasQueue(qd))
            return -1;
        
        Queue &queue = GetQueue(qd);
        if (queue.GetType() == FILE_Q)
            // popping from files not implemented yet
            return -1;

        qtoken t = GetNewToken(qd, false);
        ssize_t res;
<<<<<<< HEAD
        if (queue.GetType() == BASIC)
            res = ((Queue &)queue).pop(t, sga);
        else
            res = queue.pop(t, sga);

		if (res > 0)
			return 0;
		else if (res == 0)
				return t;
		else
				return -1;
=======
        res = queue.pop(t, sga);

        if (res > 0)
            return 0;
        else if (res == 0)
            return t;
        else
            return -1;
>>>>>>> 4a82c7e0
    };

    ssize_t peek(int qd, struct Zeus::sgarray &sga) {
        ti.libos_pop_start = rdtsc();
        //printf("call peekp\n");
        if (!HasQueue(qd))
            return -1;
        
<<<<<<< HEAD
        QueueType &queue = GetQueue(qd);
        if (queue.GetType() == FILE_Q)
            // popping from files not implemented yet
            return -1;
        
        ssize_t res;
        if (queue.GetType() == BASIC)
            res = ((Queue &)queue).peek(sga);
        else 
            res = queue.peek(sga);
=======
        Queue &queue = GetQueue(qd);
        int res = queue.peek(sga);

>>>>>>> 4a82c7e0
        return res;
    };

    ssize_t wait(qtoken qt, struct sgarray &sga) {
        int qd = QUEUE(qt);
        assert(HasQueue(qd));

        Queue &queue = GetQueue(qd);
        return queue.wait(qt, sga); 
    };

    ssize_t wait_any(qtoken tokens[],
                     size_t num,
                     int &offset,
                     int &qd,
                     struct sgarray &sga) {
        ssize_t res = 0;
        Queue *waitingQs[num];
        for (unsigned int i = 0; i < num; i++) {
            int qd2 = QUEUE(tokens[i]);
            auto it2 = queues.find(qd2);
            assert(it2 != queues.end());

            // do a quick check if something is ready
<<<<<<< HEAD
            if (it2->second->GetType() == BASIC) {
                Queue *queue = (Queue *)it2->second;
                res = queue->poll(tokens[i], sga);
            } else {
                res = it2->second->poll(tokens[i], sga);
            }

=======
            res = it2->second->poll(tokens[i], sga);
    
>>>>>>> 4a82c7e0
            if (res != 0) {
                offset = i;
                qd = qd2;
                return res;
            }
            waitingQs[i] = it2->second;
        }
        
        while (true) {
            for (unsigned int i = 0; i < num; i++) {
                Queue *q = waitingQs[i];
                res = q->poll(tokens[i], sga);
                
                if (res != 0) {
                    offset = i;
                    qd = q->GetQD();
<<<<<<< HEAD
		    return res;
                }
=======
                    return res;
                }                    
>>>>>>> 4a82c7e0
            }
        }
    };
            
    ssize_t wait_all(qtoken tokens[],
                     size_t num,
                     struct sgarray **sgas) {
        ssize_t res = 0;
        for (unsigned int i = 0; i < num; i++) {
<<<<<<< HEAD
            QueueType &q = GetQueue(QUEUE(tokens[i]));
=======
            Queue &q = GetQueue(QUEUE(tokens[i]));
            
>>>>>>> 4a82c7e0
            ssize_t r = q.wait(tokens[i], *sgas[i]);
            if (r > 0) res += r;
        }
        return res;
    };

    ssize_t blocking_push(int qd,
                          struct sgarray &sga) {
        if (!HasQueue(qd))
            return -1;
        
        Queue &q = GetQueue(qd);
        if (q.GetType() == FILE_Q)
            // popping from files not implemented yet
            return -1;

        qtoken t = GetNewToken(qd, true);
        ssize_t res = q.push(t, sga);
        if (res == 0) {
            return wait(t, sga);
        } else {
            // if push returns something else, then sga has been
            // successfully popped and result is in sga
            return res;
        }
    };

    ssize_t blocking_pop(int qd,
                         struct sgarray &sga) {
        if (!HasQueue(qd))
            return -1;
        
        Queue &q = GetQueue(qd);
        if (q.GetType() == FILE_Q)
            // popping from files not implemented yet
            return -1;

        qtoken t = GetNewToken(qd, false);
        ssize_t res = q.pop(t, sga);
        if (res == 0) {
            return wait(t, sga);
        } else {
            // if push returns something else, then sga has been
            // successfully popped and result is in sga
            return res;
        }
<<<<<<< HEAD
    }

=======
    };
    
>>>>>>> 4a82c7e0
    int merge(int qd1, int qd2) {
        if (!HasQueue(qd1) || !HasQueue(qd2))
            return -1;

        return 0;
    };

    int filter(int qd, bool (*filter)(struct sgarray &sga)) {
        if (!HasQueue(qd))
            return -1;

        return 0;
    };
};

} // namespace Zeus
#endif /* _COMMON_LIBRARY_H_ */<|MERGE_RESOLUTION|>--- conflicted
+++ resolved
@@ -32,12 +32,8 @@
 #define _COMMON_LIBRARY_H_
 
 #include "include/io-queue.h"
-<<<<<<< HEAD
 #include "include/measure.h"
-#include "queue.h"
-=======
 #include "common/basic-queue.h"
->>>>>>> 4a82c7e0
 #include <list>
 #include <unordered_map>
 #include <thread>
@@ -136,15 +132,9 @@
     // ================================================
 
     int queue() {
-<<<<<<< HEAD
-        return NewQueue(BASIC).GetQD();
-    }
-
-=======
         return NewQueue(BASIC_Q).GetQD();
     };
     
->>>>>>> 4a82c7e0
     int socket(int domain, int type, int protocol) {
         Queue &q = NewQueue(NETWORK_Q);
         int ret = q.socket(domain, type, protocol);
@@ -170,11 +160,7 @@
         int newqd = q.accept(saddr, size);
         if (newqd > 0){
             //printf("will InsertQueue for newqd:%d\n", newqd);
-<<<<<<< HEAD
-            InsertQueue(new QueueType(NETWORK_Q, newqd));
-=======
             InsertQueue(new NetworkQueueType(NETWORK_Q, newqd));
->>>>>>> 4a82c7e0
             return newqd;
         } else if (newqd < 0) {
             return newqd;
@@ -254,14 +240,7 @@
         Queue &queue = GetQueue(qd);
         qtoken t = GetNewToken(qd, true);
         ssize_t res;
-<<<<<<< HEAD
-        if (queue.GetType() == BASIC)
-            res = ((Queue &)queue).push(t, sga);
-        else
-            res = queue.push(t, sga);
-=======
         res = queue.push(t, sga);
->>>>>>> 4a82c7e0
         // if push returns 0, then the sga is enqueued, but not pushed
         if (res == 0) {
             return t;
@@ -283,21 +262,8 @@
             return -1;
 
         qtoken t = GetNewToken(qd, false);
-        ssize_t res;
-<<<<<<< HEAD
-        if (queue.GetType() == BASIC)
-            res = ((Queue &)queue).pop(t, sga);
-        else
-            res = queue.pop(t, sga);
-
-		if (res > 0)
-			return 0;
-		else if (res == 0)
-				return t;
-		else
-				return -1;
-=======
-        res = queue.pop(t, sga);
+
+        ssize_t res = queue.pop(t, sga);
 
         if (res > 0)
             return 0;
@@ -305,7 +271,6 @@
             return t;
         else
             return -1;
->>>>>>> 4a82c7e0
     };
 
     ssize_t peek(int qd, struct Zeus::sgarray &sga) {
@@ -313,23 +278,9 @@
         //printf("call peekp\n");
         if (!HasQueue(qd))
             return -1;
-        
-<<<<<<< HEAD
-        QueueType &queue = GetQueue(qd);
-        if (queue.GetType() == FILE_Q)
-            // popping from files not implemented yet
-            return -1;
-        
-        ssize_t res;
-        if (queue.GetType() == BASIC)
-            res = ((Queue &)queue).peek(sga);
-        else 
-            res = queue.peek(sga);
-=======
+
         Queue &queue = GetQueue(qd);
         int res = queue.peek(sga);
-
->>>>>>> 4a82c7e0
         return res;
     };
 
@@ -354,18 +305,9 @@
             assert(it2 != queues.end());
 
             // do a quick check if something is ready
-<<<<<<< HEAD
-            if (it2->second->GetType() == BASIC) {
-                Queue *queue = (Queue *)it2->second;
-                res = queue->poll(tokens[i], sga);
-            } else {
-                res = it2->second->poll(tokens[i], sga);
-            }
-
-=======
+
             res = it2->second->poll(tokens[i], sga);
-    
->>>>>>> 4a82c7e0
+
             if (res != 0) {
                 offset = i;
                 qd = qd2;
@@ -382,13 +324,9 @@
                 if (res != 0) {
                     offset = i;
                     qd = q->GetQD();
-<<<<<<< HEAD
-		    return res;
+
+                    return res;
                 }
-=======
-                    return res;
-                }                    
->>>>>>> 4a82c7e0
             }
         }
     };
@@ -398,12 +336,8 @@
                      struct sgarray **sgas) {
         ssize_t res = 0;
         for (unsigned int i = 0; i < num; i++) {
-<<<<<<< HEAD
-            QueueType &q = GetQueue(QUEUE(tokens[i]));
-=======
             Queue &q = GetQueue(QUEUE(tokens[i]));
-            
->>>>>>> 4a82c7e0
+
             ssize_t r = q.wait(tokens[i], *sgas[i]);
             if (r > 0) res += r;
         }
@@ -450,13 +384,9 @@
             // successfully popped and result is in sga
             return res;
         }
-<<<<<<< HEAD
-    }
-
-=======
-    };
-    
->>>>>>> 4a82c7e0
+
+    };
+    
     int merge(int qd1, int qd2) {
         if (!HasQueue(qd1) || !HasQueue(qd2))
             return -1;
